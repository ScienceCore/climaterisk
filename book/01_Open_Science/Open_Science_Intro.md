---
jupyter:
  jupytext:
    text_representation:
      extension: .md
      format_name: markdown
      format_version: '1.3'
      jupytext_version: 1.16.2
  kernelspec:
    display_name: base
    language: python
    name: python3
---

# About this tutorial

This tutorial is part of a project which focuses on leveraging the vast amount of Earth science data available through the NASA Earthdata Cloud to better understand and forecast environmental risks such as wildfire, drought, and floods. At its core, this project embodies the principles of open science, aiming to make data, methods, and findings accessible to all. 
We aim to equip learners with the skills to analyze, visualize, and report on data related to these critical environmental risks through open science-based workflows and the use of cloud-based data computing.


## What is Open Science

"Open Science is the principle and practice of making research products and processes available to all, while respecting diverse cultures, maintaining security and privacy, and fostering collaborations, reproducibility, and equity."

<!-- #region -->

<<<<<<< HEAD
<img src="../assets/image165.png" width="800">
=======
![](../assets/image165.png)
>>>>>>> 0e3828d4

### Availability of Open Science Resources:

- Many existing open science resources, over 100 Petabytes of openly available NASA data.
- Tools and practices for collaboration and code development.

### Outputs and Project Openness:

- Choice between openness from project inception or at publication.
- Making data, code, and results open.

### Importance of Sharing and Impact:

- Enhances the discoverability and accessibility of scientific processes and outputs.
- Open methods enhance reproducibility.
- Transparency and verifiability enhance accuracy.
- Scrutiny of analytic decisions promotes trust.
- Accessible data and collective efforts accelerate discoveries.
- Open science fosters inclusion, diversity, equity, and accessibility (IDEA).
- And much more..


<<<<<<< HEAD
<img src="../assets/image377.jpg" width="800">
=======
![](../assets/image377.jpg)
>>>>>>> 0e3828d4

<!-- #endregion -->

## Why now

- The internet offers numerous platforms for public hosting and free access to research and data. These platforms, coupled with advancements in computational power, empower individuals to engage in sophisticated data analysis. This connectivity facilitates the integration of participants, stakeholders, and outcomes of open science initiatives online.

- Science and science communication confront growing resistance from the public due to concerns about result reproducibility and the proliferation of misinformation. Open science practices address these challenges by leveraging community feedback to validate results more rigorously and by making findings readily accessible to the public, countering misinformation.

- Scientific rigor and accuracy are bolstered when researchers validate their peers' findings. However, the lack of access to original data and code in scientific articles delays this process.

<!-- #region -->
## Where to start: Open Research Products

Scientific knowledge, or research products, take the form of:

<<<<<<< HEAD
<img src="../assets/image5.png" width="500">
=======
![](../assets/image5.png)
>>>>>>> 0e3828d4

### What is data?

Scientifically or technically relevant information that can be stored digitally and accessed electronically such as:

- Information produced by missions and experiments, including calibrations, coefficients, and documentation.
- Information needed to validate scientific conclusions of peer-reviewed publications.
- Metadata.

### What is code?

- General Purpose Software – Software produced for widespread use, not specialized scientific purposes. This encompasses both commercial software and open-source software.
- Operational and Infrastructure Software – Software used by data centers and large information technology facilities to provide data services.
- Libraries – No creative process is truly complete until it manifests a tangible reality. Whether your idea is an action or a physical creation, bringing it to life will likely involve the hard work of iteration, testing, and refinement.
- Modeling and Simulation Software – Software that either implements solutions to mathematical equations given input data and boundary conditions, or infers models from data.
- Analysis Software – Software developed to manipulate measurements or model results to visualize or gain understanding.
- Single-use Software – Software written for use in unique instances, such as making a plot for a paper, or manipulating data in a specific way.

### What are results?

Results capture the different research outputs of the scientific process. Publications are the most common type of results, but this can include a number of other types of products:

- Peer-reviewed publications
- Computational notebooks
- Blog posts
- Videos and podcasts
- Social media posts
- Conference abstracts and presentations
- Forum discussions

Products are created throughout the scientific process that are needed to enable others to reproduce the findings. The products of research include data, code, analysis pipelines, papers, and more!


<<<<<<< HEAD
<img src="../assets/image7.jpeg" width="800">
=======
![](../assets/image7.jpeg)
>>>>>>> 0e3828d4



<!-- #endregion --><|MERGE_RESOLUTION|>--- conflicted
+++ resolved
@@ -24,11 +24,7 @@
 
 <!-- #region -->
 
-<<<<<<< HEAD
-<img src="../assets/image165.png" width="800">
-=======
 ![](../assets/image165.png)
->>>>>>> 0e3828d4
 
 ### Availability of Open Science Resources:
 
@@ -51,11 +47,7 @@
 - And much more..
 
 
-<<<<<<< HEAD
-<img src="../assets/image377.jpg" width="800">
-=======
 ![](../assets/image377.jpg)
->>>>>>> 0e3828d4
 
 <!-- #endregion -->
 
@@ -72,11 +64,7 @@
 
 Scientific knowledge, or research products, take the form of:
 
-<<<<<<< HEAD
-<img src="../assets/image5.png" width="500">
-=======
 ![](../assets/image5.png)
->>>>>>> 0e3828d4
 
 ### What is data?
 
@@ -110,11 +98,7 @@
 Products are created throughout the scientific process that are needed to enable others to reproduce the findings. The products of research include data, code, analysis pipelines, papers, and more!
 
 
-<<<<<<< HEAD
-<img src="../assets/image7.jpeg" width="800">
-=======
 ![](../assets/image7.jpeg)
->>>>>>> 0e3828d4
 
 
 
